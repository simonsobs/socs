version: '3.2'
services:
  # --------------------------------------------------------------------------
  # The socs library.
  # --------------------------------------------------------------------------
  socs:
    image: "socs"
    build: .

  # --------------------------------------------------------------------------
  # SOCS Agents
  # --------------------------------------------------------------------------
  
  # --------------------------------------------------------------------------
  # The Lakeshore 372 Agent
  # --------------------------------------------------------------------------
  ocs-lakeshore372-agent:
    image: "ocs-lakeshore372-agent"
    build: ./agents/lakeshore372/

  # --------------------------------------------------------------------------
  # The Lakeshore 240 Agent
  # --------------------------------------------------------------------------
  ocs-lakeshore240-agent:
    image: "ocs-lakeshore240-agent"
    build: ./agents/lakeshore240/

  # --------------------------------------------------------------------------
  # The Pysmurf Controller Agent
  # --------------------------------------------------------------------------
  ocs-pysmurf-agent:
    image: "ocs-pysmurf-agent"
    build: ./agents/pysmurf_controller/

  # --------------------------------------------------------------------------
  # The Pysmurf Monitor Agent
  # --------------------------------------------------------------------------
  ocs-pysmurf-monitor-agent:
    image: "ocs-pysmurf-monitor-agent"
    build: ./agents/pysmurf_monitor/

  # --------------------------------------------------------------------------
  # The Pysmurf Archiver Agent
  # --------------------------------------------------------------------------
  ocs-pysmurf-archiver-agent:
    image: "ocs-pysmurf-archiver-agent"
    build: ./agents/pysmurf_archiver/

  # --------------------------------------------------------------------------
  # Smurf stream simulator agent
  # --------------------------------------------------------------------------
  ocs-smurf-stream-sim-agent:
    image: "ocs-smurf-stream-sim"
    build: ./agents/smurf_stream_simulator/

  # --------------------------------------------------------------------------
  # SMuRF timestream aggregator
  # --------------------------------------------------------------------------
  ocs-smurf-recorder:
    image: "ocs-smurf-recorder"
    build: ./agents/smurf_recorder/

  # --------------------------------------------------------------------------
  # The Bluefors log tracking Agent
  # --------------------------------------------------------------------------
  ocs-bluefors-agent:
    image: "ocs-bluefors-agent"
    build: ./agents/bluefors/

  # --------------------------------------------------------------------------
  # Power Supply control Agent
  # --------------------------------------------------------------------------
  ocs-psu-agent:
    image: "ocs-psu-agent"
    build: ./agents/keithley2230G-psu/

  # --------------------------------------------------------------------------
  # Cryomech CPA compressor log agent
  # --------------------------------------------------------------------------
  ocs-cryomech-cpa-agent:
    image: "ocs-cryomech-cpa-agent"
    build: ./agents/cryomech_cpa/

  # --------------------------------------------------------------------------
<<<<<<< HEAD
  # Pfeiffer tpg366 agent
  # --------------------------------------------------------------------------
  ocs-pfeiffer-tpg366-agent:
    image: "ocs-pfeiffer-tpg366-agent"
    build: ./agents/pfeiffer_tpg366/
=======
  # LabJack Agent
  # --------------------------------------------------------------------------
  ocs-labjack-agent:
    image: "ocs-labjack-agent"
    build: ./agents/labjack/
>>>>>>> 27bd3f40

  # --------------------------------------------------------------------------
  # SOCS Simulators
  # --------------------------------------------------------------------------

  # --------------------------------------------------------------------------
  # Lakeshore240 Simulator
  # --------------------------------------------------------------------------
  ocs-lakeshore240-simulator:
    image: "ocs-lakeshore240-simulator"
    build: ./simulators/lakeshore240/<|MERGE_RESOLUTION|>--- conflicted
+++ resolved
@@ -82,19 +82,18 @@
     build: ./agents/cryomech_cpa/
 
   # --------------------------------------------------------------------------
-<<<<<<< HEAD
+  # LabJack Agent
+  # --------------------------------------------------------------------------
+  ocs-labjack-agent:
+    image: "ocs-labjack-agent"
+    build: ./agents/labjack/
+    
+  # --------------------------------------------------------------------------
   # Pfeiffer tpg366 agent
   # --------------------------------------------------------------------------
   ocs-pfeiffer-tpg366-agent:
     image: "ocs-pfeiffer-tpg366-agent"
     build: ./agents/pfeiffer_tpg366/
-=======
-  # LabJack Agent
-  # --------------------------------------------------------------------------
-  ocs-labjack-agent:
-    image: "ocs-labjack-agent"
-    build: ./agents/labjack/
->>>>>>> 27bd3f40
 
   # --------------------------------------------------------------------------
   # SOCS Simulators
