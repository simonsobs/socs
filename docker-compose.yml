--- conflicted
+++ resolved
@@ -179,13 +179,14 @@
       - "socs"
 
   # --------------------------------------------------------------------------
-<<<<<<< HEAD
   # CHWP picoscope agent
   # --------------------------------------------------------------------------
   ocs-hwp-picoscope-agent:
     image: "ocs-hwp-picoscope-agent"
     build: ./agents/hwp_picoscope/
-=======
+    depends_on:
+      - "socs"
+
   # HWP Rotation Agent
   # --------------------------------------------------------------------------
   ocs-hwp-rotation-agent:
@@ -240,7 +241,6 @@
   ocs-wgencoder-agent:
     image: "ocs-wgencoder-agent"
     build: ./agents/wiregrid_encoder/
->>>>>>> 6794c07a
     depends_on:
       - "socs"
 
