--- conflicted
+++ resolved
@@ -232,21 +232,11 @@
         agent.register_task('fromfile_scan',
                             self.fromfile_scan,
                             blocking=False,
-<<<<<<< HEAD
                             aborter=self._abort_motion_op)
         agent.register_task('set_boresight',
                             self.set_boresight,
                             blocking=False,
                             aborter=self._abort_motion_op)
-=======
-                            aborter=self._abort_motion_op)  # ,
-        #                    stopper_blocking=True)
-        agent.register_task('set_boresight',
-                            self.set_boresight,
-                            blocking=False,
-                            aborter=self._abort_motion_op)  # ,
-        #                    stopper_blocking=True)
->>>>>>> 2393f226
         agent.register_task('stop_and_clear',
                             self.stop_and_clear,
                             blocking=False)
@@ -294,11 +284,7 @@
             self.log.info('Sent RestartIdleTime')
             self.log.info(resp)
             yield dsleep(1. * 60.)
-<<<<<<< HEAD
         self.jobs['restart_idle'] = 'idle'
-=======
-        self.jobs['restart_idle'] = 'idle'  # self._set_job_done('restart_idle')
->>>>>>> 2393f226
         self.log.info('Process "restart_idle" ended.')
         self._set_job_stop()
         return True, 'Process "restart_idle" exited cleanly.'
@@ -604,18 +590,8 @@
         influx_data = {}
         influx_data['Time_bcast_influx'] = []
         for i in range(2, len(fields)):
-<<<<<<< HEAD
             influx_data[fields[i].replace(' ', '_')+'_bcast_influx'] = []
         while self.jobs['broadcast'] == 'run':
-=======
-            influx_data[fields[i].replace(' ', '_') + '_bcast_influx'] = []
-        # print(influx_data)
-        while self.jobs['broadcast'] == 'run':
-            #            influx_data = {}
-            #            for i in range(len(fields)):
-            #                influx_data[fields[i].replace(' ', '_')+'_bcast_influx'] = []
-            #            print(influx_data)
->>>>>>> 2393f226
             if len(udp_data) >= 200:
                 process_data = udp_data[:200]
                 udp_data = udp_data[200:]
@@ -642,12 +618,6 @@
                                       }
                     self.agent.publish_to_feed('acu_udp_stream',
                                                acu_udp_stream, from_reactor=True)
-<<<<<<< HEAD
-               
-=======
-#                print(len(influx_data['Time_bcast_influx']))
-
->>>>>>> 2393f226
                 influx_means = {}
                 for key in influx_data.keys():
                     influx_means[key] = np.mean(influx_data[key])
@@ -662,11 +632,7 @@
             yield dsleep(0.005)
 
         handler.stopListening()
-<<<<<<< HEAD
         self.jobs['broadcast'] = 'idle'
-=======
-        self.jobs['broadcast'] = 'idle'  # self._set_job_done('broadcast')
->>>>>>> 2393f226
         session.set_status('stopping')
         return True, 'Acquisition exited cleanly.'
 
@@ -721,11 +687,7 @@
                 bcast_check = yield self._check_daq_streams('broadcast')
                 monitor_check = yield self._check_daq_streams('monitor')
                 if not bcast_check or not monitor_check:
-<<<<<<< HEAD
                     self.jobs['control'] = 'idle'
-=======
-                    self.jobs['control'] = 'idle'  # self._set_job_done('control')
->>>>>>> 2393f226
                     session.set_status('stopping')
                     return False, 'Cannot complete go_to with process not running.'
 
@@ -745,11 +707,7 @@
                 round_int = params['rounding']
                 if self.data['status']['platform_status']['Remote_mode'] == 0:
                     self.log.warn('ACU in local mode, cannot perform motion with OCS.')
-<<<<<<< HEAD
                     self.jobs['control'] = 'idle'
-=======
-                    self.jobs['control'] = 'idle'  # self._set_job_done('control')
->>>>>>> 2393f226
                     session.set_status('stopping')
                     return False, 'ACU not in remote mode.'
                 self.log.info('Azimuth commanded position: ' + str(az))
