--- conflicted
+++ resolved
@@ -515,17 +515,10 @@
             if not acquired:
                 return False, f"Operation failed: {self.lock.job} is running."
 
-<<<<<<< HEAD
             cfg = RunCfg(
                 func_name='run_uxm_setup',
                 kwargs={'bands': params['bands'], 'kwargs': params['kwargs']},
                 run_in_main_process=params['run_in_main_process'],
-=======
-            S, cfg = self._get_smurf_control(session=session)
-            self.log.info("Starting UXM setup")
-            success, summary = uxm_setup.uxm_setup(
-                S, cfg, bands=params['bands'], **params['kwargs']
->>>>>>> 3175b014
             )
             result = run_smurf_func(cfg)
             set_session_data(session, result)
@@ -592,16 +585,10 @@
             if not acquired:
                 return False, f"Operation failed: {self.lock.job} is running."
 
-<<<<<<< HEAD
             cfg = RunCfg(
                 func_name='run_uxm_relock',
                 kwargs={'bands': params['bands'], 'kwargs': params['kwargs']},
                 run_in_main_process=params['run_in_main_process'],
-=======
-            S, cfg = self._get_smurf_control(session=session)
-            success, summary = uxm_relock.uxm_relock(
-                S, cfg, bands=params['bands'], **params['kwargs']
->>>>>>> 3175b014
             )
             result = run_smurf_func(cfg)
             set_session_data(session, result)
@@ -659,7 +646,6 @@
             if not acquired:
                 return False, f"Operation failed: {self.lock.job} is running."
 
-<<<<<<< HEAD
             cfg = RunCfg(
                 func_name='take_noise',
                 args=[params['duration']],
@@ -670,11 +656,6 @@
             result = run_smurf_func(cfg)
             set_session_data(session, result)
             return result.success, "Finished taking noise"
-=======
-            S, cfg = self._get_smurf_control(session=session)
-            sdl.noise.take_noise(S, cfg, params['duration'], **params['kwargs'])
-            return True, "Finished taking noise"
->>>>>>> 3175b014
 
     @ocs_agent.param('kwargs', default=None)
     @ocs_agent.param('tag', default=None)
@@ -723,11 +704,6 @@
             if not acquired:
                 return False, f"Operation failed: {self.lock.job} is running."
 
-<<<<<<< HEAD
-=======
-            S, cfg = self._get_smurf_control(session=session)
-
->>>>>>> 3175b014
             kwargs = {
                 'show_plots': False,
             }
