--- conflicted
+++ resolved
@@ -899,7 +899,6 @@
     @ocs_agent.param('update_time', type=float)
     @ocs_agent.param('query_rate', type=float, default=10.)
     @ocs_agent.param('sample_heater_range', type=float, default=10e-3)
-    @ocs_agent.param('query_rate', type=float, default=10.)
     @ocs_agent.param('test_mode', type=bool, default=False)
     def custom_pid(self, session, params):
         """custom_pid(setpoint, heater, channel, P, \
@@ -935,8 +934,6 @@
         """
         pm = Pacemaker(params['query_rate'])
 
-        pm = Pacemaker(params['query_rate'])
-
         with self._acq_proc_lock.acquire_timeout(timeout=0, job='custom_pid') \
                 as acq_acquired, \
                 self._lock.acquire_timeout(job='custom_pid') as acquired:
@@ -1011,10 +1008,7 @@
 
             while self.custom_pid:
                 pm.sleep()
-<<<<<<< HEAD
-
-=======
->>>>>>> 34cc140f
+
                 # Get a list of T and R at the maximum sample frequency
                 temps.append(self.module.get_temp(unit='kelvin', chan=ch))
                 resistances.append(self.module.get_temp(unit='ohms', chan=ch))
