import argparse
import socket
import struct
import time
from os import environ

import txaio
from ocs import ocs_agent, site_config
from ocs.ocs_twisted import TimeoutLock


class StarcamHelper:
    """Controls and retrieves data from the starcam.

    Args:
        ip_address: IP address of the starcam computer.
        port: Port of the starcam.
    """

    def __init__(self, ip_address, port, timeout=10):
        self.ip = ip_address
        self.port = port
        self.server_addr = (self.ip, self.port)
        self.comm = socket.socket(socket.AF_INET, socket.SOCK_STREAM)
        self.comm.connect(self.server_addr)
        self.comm.settimeout(timeout)

    def pack_and_send_cmds(self):
        """Packs commands and parameters to be sent to the starcam and sends.

        Returns:
            list: Values sent to the starcam.

        """
        logodds = 1e8
        latitude = -22.9586
        longitude = -67.7875
        height = 5200.0
        exposure = 700
        timelimit = 1
        set_focus_to_amount = 0
        auto_focus_bool = 1
        start_focus = 0
        end_focus = 0
        step_size = 5
        photos_per_focus = 3
        infinity_focus_bool = 0
        set_aperture_steps = 0
        max_aperture_bool = 0
        make_HP_bool = 0
        use_HP_bool = 0
        spike_limit_value = 3
        dynamic_hot_pixels_bool = 1
        r_smooth_value = 2
        high_pass_filter_bool = 0
        r_high_pass_filter_value = 10
        centroid_search_border_value = 1
        filter_return_image_bool = 0
        n_sigma_value = 2
        star_spacing_value = 15
        values = [logodds,
                  latitude,
                  longitude,
                  height,
                  exposure,
                  timelimit,
                  set_focus_to_amount,
                  auto_focus_bool,
                  start_focus,
                  end_focus,
                  step_size,
                  photos_per_focus,
                  infinity_focus_bool,
                  set_aperture_steps,
                  max_aperture_bool,
                  make_HP_bool,
                  use_HP_bool,
                  spike_limit_value,
                  dynamic_hot_pixels_bool,
                  r_smooth_value,
                  high_pass_filter_bool,
                  r_high_pass_filter_value,
                  centroid_search_border_value,
                  filter_return_image_bool,
                  n_sigma_value,
                  star_spacing_value]
        # Pack values into the command for the camera
        self.cmds_for_camera = struct.pack('ddddddfiiiiiiiiiifffffffff',
                                           *values)
        # send commands to the camera
        self.comm.sendto(self.cmds_for_camera, (self.ip, self.port))
        print("Commands sent to camera.")
        # Return the list of values
        return values

    def get_astrom_data(self):
        """Receives and unpacks data from the starcam.

        Returns:
            dictionary: Dictionary of unpacked data.
        """
        (scdata_raw, _) = self.comm.recvfrom(256)
        data = struct.unpack_from("dddddddddddddiiiiiiiiddiiiiiiiiiiiiiifiii",
                                  scdata_raw)
        keys = ['c_time',
                'gmt',
                'blob_num',
                'obs_ra',
                'astrom_ra',
                'obs_dec',
                'fr',
                'ps',
                'alt',
                'az',
                'ir',
                'astrom_solve_time',
                'camera_time']
        # Create a dictionary of the unpacked data
        astrom_data = [data[i] for i in range(len(keys))]
        astrom_data_dict = {keys[i]: astrom_data[i] for i in range(len(keys))}
        return astrom_data_dict

    def close(self):
        """Closes the socket of the connection.
        """
        self.comm.close()


class StarcamAgent:

    def __init__(self, agent, ip_address, port):
        self.agent = agent
        self.log = agent.log
        self.take_data = False
        self.lock = TimeoutLock()
        agg_params = {'frame_length': 60}
        self.agent.register_feed("starcamera", record=True,
                                 agg_params=agg_params, buffer_time=1)
        try:
            self.starcam = StarcamHelper(ip_address, port)
        except socket.timeout:
            self.log.error("Starcam connection has timed out.")
            return False, "Timeout"

    @ocs_agent.param('_')
    def send_commands(self, session, params=None):
        """send_commands()

<<<<<<< HEAD
        **Process** - Packs and sends camera and astrometry-related commands 
=======
        **Task** - Packs and sends camera and astrometry-related commands
>>>>>>> 34bfdfcd
                   to the starcam.
        """
        with self.lock.acquire_timeout(job='send_commands') as acquired:
            if not acquired:
                self.log.warn(f"Could not start task because "
                              f"{self._lock.job} is already running.")
                return False, "Could not acquire lock."
            self.log.info("Sending commands.")
            self.starcam.pack_and_send_cmds()
        return True, "Sent commands to the starcam."

    @ocs_agent.param('_')
    def acq(self, session, params=None):
        """acq()

        **Task** - Acquires data from the starcam, updates session data,
                   and publishes to feed.

<<<<<<< HEAD
=======
        Returns:
            touple: Contains True/False and a string describing whether or not
                    the loop was exited after the end of an acquisition.

>>>>>>> 34bfdfcd
        Notes:
            An example of the updated session data:

                >>>response.session['data']
                {'timestamp': 1734668749.643134,
                 'block_name': 'astrometry',
                 'data':
                    {'c_time': 1734668749,
                     'gmt': Dec 20 04:25:49,
                     'blob_num': 6,
                     'obs_ra': 87.339171,
                     'astrom_ra': 87.391578,
                     'obs_dec': -22.956034,
                     'astrom_dec': -22.964401,
                     'fr': 36.591606,
                     'ps': 6.220203,
                     'alt': 89.758799574147034,
                     'az': 270.55842800340095,
                     'ir': 54.068988,
                     'astrom_solve_time': 507.617792,
                     'camera_time': 508.128256,
                     }
                }

        """
        with self.lock.acquire_timeout(timeout=10, job='acq') as acquired:
            if not acquired:
                self.log.warn("Could not start acq because {} is already "
                              "running".format(self.lock.job))
                return False, "Could not acquire lock."
            session.set_status('running')
            self.log.info("Starting acquisition.")
            self.take_data = True
            while self.take_data:
                data = {
                    'timestamp': time.time(),
                    'block_name': 'astrometry',
                    'data': {}
                }
                # get astrometry data
                astrom_data_dict = self.starcam.get_astrom_data()
                # update the data dictionary+session and publish
                data['data'].update(astrom_data_dict)
                session.data.update(data['data'])
                self.agent.publish_to_feed('starcamera', data)

        return True, 'Acquisition exited cleanly.'

    def _stop_acq(self, session, params):
        ok = False
        if self.take_data:
            session.set_status('stopping')
            self.take_data = False
            ok = True
        return (ok, {True: 'Requested process to stop.',
                     False: 'Failed to request process stop.'}[ok])


def add_agent_args(parser=None):
    if parser is None:
        parser = argparse.ArgumentParser()
    pgroup = parser.add_argument_group('Agent Options')
    pgroup.add_argument("--ip-address", type=str,
                        help="IP address of starcam computer")
    pgroup.add_argument("--port", default="8000", type=int,
                        help="Port of starcam computer")
    return parser


def main(args=None):
    # for logging
    txaio.use_twisted()
    txaio.make_logger()

    # start logging
    txaio.start_logging(level=environ.get("LOGLEVEL", "info"))

    parser = add_agent_args()
    args = site_config.parse_args(agent_class="StarcamAgent", parser=parser)
    agent, runner = ocs_agent.init_site_agent(args)
    starcam_agent = StarcamAgent(agent, ip_address=args.ip_address,
                                 port=args.port)
    agent.register_task('send_commands', starcam_agent.send_commands,
                        startup=True)
    agent.register_process('acq', starcam_agent.acq, starcam_agent._stop_acq)
    runner.run(agent, auto_reconnect=False)


if __name__ == '__main__':
    main()<|MERGE_RESOLUTION|>--- conflicted
+++ resolved
@@ -146,12 +146,8 @@
     def send_commands(self, session, params=None):
         """send_commands()
 
-<<<<<<< HEAD
         **Process** - Packs and sends camera and astrometry-related commands 
-=======
-        **Task** - Packs and sends camera and astrometry-related commands
->>>>>>> 34bfdfcd
-                   to the starcam.
+                      to the starcam.
         """
         with self.lock.acquire_timeout(job='send_commands') as acquired:
             if not acquired:
@@ -169,13 +165,6 @@
         **Task** - Acquires data from the starcam, updates session data,
                    and publishes to feed.
 
-<<<<<<< HEAD
-=======
-        Returns:
-            touple: Contains True/False and a string describing whether or not
-                    the loop was exited after the end of an acquisition.
-
->>>>>>> 34bfdfcd
         Notes:
             An example of the updated session data:
 
