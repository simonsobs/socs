import argparse
import time
from collections import defaultdict

from ocs import client_http, ocs_agent, site_config
from ocs.ocs_client import OCSClient, OCSReply
from ocs.ocs_twisted import Pacemaker


class HWPSupervisor:
    def __init__(self, agent, args):
        self.agent = agent
        self.args = args

        self.sleep_time = args.sleep_time
        self.log = agent.log
        self.hwp_lakeshore_id = args.hwp_lakeshore_id
        self.hwp_temp_field = args.hwp_temp_field
        self.hwp_encoder_id = args.hwp_encoder_id
        self.hwp_rotation_id = args.hwp_rotation_id
        self.ups_id = args.ups_id

    def _parse_hwp_temp(self, d):
        """Parses session.data from the ls240.acq operation"""
        return {
            'temperature': d['fields'][self.hwp_temp_field]['T'],
            'timestamp': d['timestamp'],
        }

    def _get_op_data(self, agent_id, op_name, session_data_parser=None):
        """
        Process data from an agent operation, and formats it for the ``monitor``
        operation session data.

        Parameters
        --------------
        agent_id : str
            Instance ID of the agent
        op_name : str
            Operation from which to grab session data
        session_data_parser : func, optional
            Function to re-format the session.data object.
        """
        data = {
            'agent_id': agent_id,
            'op_name': op_name,
            'timestamp': time.time(),
            'data': None
        }
        if agent_id is None:
            data['status'] = 'no_agent_provided'
            return data

        client = site_config.get_control_client(agent_id)
        try:
            _, _, session = OCSReply(*client.request('status', op_name))
        except client_http.ControlClientError as e:
            self.log.warn('Error getting status: {e}', e=e)
            data['status'] = 'op_not_found'
            return data

        if not session:
            data['status'] = 'no_active_session'
            return data

        try:
            if session_data_parser is not None:
                data['data'] = session_data_parser(session['data'])
            else:
                data['data'] = session['data']
            data['status'] = 'ok'
        except Exception as e:
            self.log.error("Error parsing session data for {agent_id}.{op}:\n{e}",
                           agent_id=agent_id, op=op_name, e=e)
            data['status'] = 'error_parsing_session_data'
            return data

        return data

    def monitor(self, session, params):
<<<<<<< HEAD
        """monitor()

        *Process* -- Monitors various HWP related HK systems
=======
        """
        *Process* -- Monitors various HK
>>>>>>> 6819b467
        """
        pm = Pacemaker(1. / self.sleep_time)

        session.data = {
            'hwp_temperature': {},
            'hwp_encoder': {},
            'hwp_rotation': {},
            'ups': {},
            'timestamp': time.time()
        }

        while session.status in ['starting', 'running']:
            session.data['timestamp'] = time.time()

            session.data['hwp_temperature'].update(
                self._get_op_data(self.hwp_lakeshore_id, 'acq',
                                  session_data_parser=self._parse_hwp_temp))

            session.data['hwp_encoder'].update(
                self._get_op_data(self.hwp_encoder_id, 'acq'))

            session.data['hwp_rotation'].update(
                self._get_op_data(self.hwp_rotation_id, 'iv_acq'))

            session.data['ups'].update(self._get_op_data(self.ups_id, 'acq'))
            pm.sleep()

        return True, "Monitor process stopped"

    def _stop_monitor(self, session, params):
        session.status = 'stopping'
<<<<<<< HEAD
        return True, 'Stopping monitor process'
=======
        return
>>>>>>> 6819b467


def make_parser(parser=None):
    if parser is None:
        parser = argparse.ArgumentParser()
    pgroup = parser.add_argument_group('Agent Options')

    pgroup.add_argument('--sleep-time', type=float, default=2.)
    pgroup.add_argument('--hwp-lakeshore-id')
    pgroup.add_argument('--hwp-temp-field')
    pgroup.add_argument('--hwp-encoder-id')
    pgroup.add_argument('--hwp-rotation-id')
    pgroup.add_argument('--ups-id')

    return parser


def main(args=None):
    parser = make_parser()
    args = site_config.parse_args(agent_class='HWPSupervisor',
                                  parser=parser,
                                  args=args)

    agent, runner = ocs_agent.init_site_agent(args)
    hwp = HWPSupervisor(agent, args)

    agent.register_process('monitor', hwp.monitor, hwp._stop_monitor,
                           startup=True)

    runner.run(agent, auto_reconnect=True)


if __name__ == '__main__':
    main()<|MERGE_RESOLUTION|>--- conflicted
+++ resolved
@@ -78,14 +78,9 @@
         return data
 
     def monitor(self, session, params):
-<<<<<<< HEAD
         """monitor()
 
         *Process* -- Monitors various HWP related HK systems
-=======
-        """
-        *Process* -- Monitors various HK
->>>>>>> 6819b467
         """
         pm = Pacemaker(1. / self.sleep_time)
 
@@ -117,11 +112,7 @@
 
     def _stop_monitor(self, session, params):
         session.status = 'stopping'
-<<<<<<< HEAD
         return True, 'Stopping monitor process'
-=======
-        return
->>>>>>> 6819b467
 
 
 def make_parser(parser=None):
