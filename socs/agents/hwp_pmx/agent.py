--- conflicted
+++ resolved
@@ -463,11 +463,7 @@
                         help="ip address for kikusui PMX")
     pgroup.add_argument('--port', type=int,
                         help="port for kikusui PMX")
-<<<<<<< HEAD
     pgroup.add_argument('--sampling-frequency', type=float, default=2.,
-=======
-    pgroup.add_argument('--sampling-frequency', type=float, default=2,
->>>>>>> 24af60eb
                         help="Sampling frequency for data acquisition")
     pgroup.add_argument('--supervisor-id', type=str,
                         help="Instance ID for HWP Supervisor agent")
