--- conflicted
+++ resolved
@@ -11,18 +11,11 @@
 recursive = true
 aggressive = 2
 exclude =
-<<<<<<< HEAD
-    agents/meinberg_m1000/mibs/MBG-SNMP-LTNG-MIB.py,
-    agents/meinberg_m1000/mibs/SNMPv2-MIB.py,
-    agents/meinberg_m1000/mibs/MBG-SNMP-ROOT-MIB.py,
-    agents/ibootbar/mibs/IBOOTPDU-MIB.py,
-    agents/ups/mibs/UPS-MIB.py,
-=======
     socs/mibs/MBG-SNMP-LTNG-MIB.py,
     socs/mibs/SNMPv2-MIB.py,
     socs/mibs/MBG-SNMP-ROOT-MIB.py,
     socs/mibs/IBOOTPDU-MIB.py,
->>>>>>> f0caa71c
+    agents/ups/mibs/UPS-MIB.py,
     versioneer.py,
     docs/conf.py,
 per-file-ignores =
