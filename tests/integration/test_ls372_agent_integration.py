import os
<<<<<<< HEAD
import pytest
import time
=======
>>>>>>> 33b1e1d8

import ocs
import pytest
from integration.util import docker_compose_file  # noqa: F401
from integration.util import create_crossbar_fixture
from ocs.base import OpCode
from ocs.testing import create_agent_runner_fixture, create_client_fixture

from socs.testing.device_emulator import create_device_emulator

# Set the OCS_CONFIG_DIR so we read the local default.yaml file always
os.environ['OCS_CONFIG_DIR'] = os.getcwd()


run_agent = create_agent_runner_fixture(
<<<<<<< HEAD
    '../agents/lakeshore372/LS372_agent.py',
=======
    '../socs/agents/lakeshore372/agent.py',
>>>>>>> 33b1e1d8
    'ls372',
    args=["--log-dir", "./logs/"])
client = create_client_fixture('LSASIM')
wait_for_crossbar = create_crossbar_fixture()


def build_init_responses():
    values = {'*IDN?': 'LSCI,MODEL372,LSASIM,1.3',
              'SCAN?': '01,1',
              'INSET? A': '0,010,003,00,1',
              'INNAME? A': 'Input A',
              'INTYPE? A': '1,04,0,15,0,2',
              'TLIMIT? A': '+0000',
              'OUTMODE? 0': '2,6,1,0,0,001',
              'HTRSET? 0': '+120.000,8,+0000.00,1',
              'OUTMODE? 2': '4,16,1,0,0,001',
              'HTRSET? 2': '+120.000,8,+0000.00,1'}

    for i in range(1, 17):
        values[f'INSET? {i}'] = '1,007,003,21,1'
        values[f'INNAME? {i}'] = f'Channel {i:02}'
        values[f'INTYPE? {i}'] = '0,07,1,10,0,1'
        values[f'TLIMIT? {i}'] = '+0000'

    # Heaters
    values.update({'RANGE? 0': '0',
                   'RANGE? 2': '1',
                   'STILL?': '+10.60',
                   'HTR?': '+00.0005E+00'})

    # Senor readings
    values.update({'KRDG? 1': '+293.873E+00',
                   'SRDG? 1': '+108.278E+00',
                   'KRDG? A': '+00.0000E-03',
                   'SRDG? A': '+000.000E+09'})

    return values


emulator = create_device_emulator(build_init_responses(), relay_type='tcp', port=7777)


@pytest.mark.integtest
def test_testing(wait_for_crossbar):
    """Just a quick test to make sure we can bring up crossbar."""
    assert True


@pytest.mark.integtest
def test_ls372_init_lakeshore(wait_for_crossbar, emulator, run_agent, client):
    resp = client.init_lakeshore()
    # print(resp)
    assert resp.status == ocs.OK
    # print(resp.session)
    assert resp.session['op_code'] == OpCode.SUCCEEDED.value


@pytest.mark.integtest
def test_ls372_enable_control_chan(wait_for_crossbar, emulator, run_agent, client):
    client.init_lakeshore()
    resp = client.enable_control_chan()
    assert resp.status == ocs.OK
    assert resp.session['op_code'] == OpCode.SUCCEEDED.value


@pytest.mark.integtest
def test_ls372_disable_control_chan(wait_for_crossbar, emulator, run_agent, client):
    client.init_lakeshore()
    resp = client.disable_control_chan()
    assert resp.status == ocs.OK
    assert resp.session['op_code'] == OpCode.SUCCEEDED.value


@pytest.mark.integtest
def test_ls372_start_acq(wait_for_crossbar, emulator, run_agent, client):
    client.init_lakeshore()
    resp = client.acq.start(sample_heater=False, run_once=True)
    assert resp.status == ocs.OK
    assert resp.session['op_code'] == OpCode.STARTING.value

    client.acq.wait()
    resp = client.acq.status()
    assert resp.status == ocs.OK
    assert resp.session['op_code'] == OpCode.SUCCEEDED.value


@pytest.mark.integtest
def test_ls372_set_heater_range(wait_for_crossbar, emulator, run_agent, client):
    client.init_lakeshore()
    resp = client.set_heater_range(range=1e-3, heater='sample', wait=0)
    assert resp.status == ocs.OK
    assert resp.session['op_code'] == OpCode.SUCCEEDED.value


@pytest.mark.integtest
def test_ls372_set_excitation_mode(wait_for_crossbar, emulator, run_agent, client):
    client.init_lakeshore()
    resp = client.set_excitation_mode(channel=1, mode='current')
    assert resp.status == ocs.OK
    assert resp.session['op_code'] == OpCode.SUCCEEDED.value


@pytest.mark.integtest
def test_ls372_set_excitation(wait_for_crossbar, emulator, run_agent, client):
    client.init_lakeshore()
    resp = client.set_excitation(channel=1, value=1e-9)
    assert resp.status == ocs.OK
    assert resp.session['op_code'] == OpCode.SUCCEEDED.value


@pytest.mark.integtest
def test_ls372_get_excitation(wait_for_crossbar, emulator, run_agent, client):
    client.init_lakeshore()
    resp = client.get_excitation(channel=1)
    assert resp.status == ocs.OK
    assert resp.session['op_code'] == OpCode.SUCCEEDED.value
    assert resp.session['data']['excitation'] == 2e-3


@pytest.mark.integtest
def test_ls372_set_resistance_range(wait_for_crossbar, emulator, run_agent, client):
    client.init_lakeshore()
    resp = client.set_resistance_range(channel=1, resistance_range=2)
    assert resp.status == ocs.OK
    assert resp.session['op_code'] == OpCode.SUCCEEDED.value


@pytest.mark.integtest
def test_ls372_get_resistance_range(wait_for_crossbar, emulator, run_agent, client):
    client.init_lakeshore()
    client.set_resistance_range(channel=1, resistance_range=2)
    resp = client.get_resistance_range(channel=1)
    assert resp.status == ocs.OK
    assert resp.session['op_code'] == OpCode.SUCCEEDED.value
    assert resp.session['data']['resistance_range'] == 63.2


@pytest.mark.integtest
def test_ls372_set_dwell(wait_for_crossbar, emulator, run_agent, client):
    client.init_lakeshore()
    resp = client.set_dwell(channel=1, dwell=3)
    assert resp.status == ocs.OK
    assert resp.session['op_code'] == OpCode.SUCCEEDED.value


@pytest.mark.integtest
def test_ls372_get_dwell(wait_for_crossbar, emulator, run_agent, client):
    client.init_lakeshore()
    resp = client.get_dwell(channel=1)
    assert resp.status == ocs.OK
    assert resp.session['op_code'] == OpCode.SUCCEEDED.value
    assert resp.session['data']['dwell_time'] == 7


@pytest.mark.integtest
def test_ls372_set_pid(wait_for_crossbar, emulator, run_agent, client):
    client.init_lakeshore()
    resp = client.set_pid(P=40, I=2, D=0)
    assert resp.status == ocs.OK
    assert resp.session['op_code'] == OpCode.SUCCEEDED.value


@pytest.mark.integtest
def test_ls372_set_active_channel(wait_for_crossbar, emulator, run_agent, client):
    client.init_lakeshore()
    resp = client.set_active_channel(channel=1)
    assert resp.status == ocs.OK
    assert resp.session['op_code'] == OpCode.SUCCEEDED.value


@pytest.mark.integtest
def test_ls372_set_autoscan(wait_for_crossbar, emulator, run_agent, client):
    client.init_lakeshore()
    resp = client.set_autoscan(autoscan=True)
    assert resp.status == ocs.OK
    assert resp.session['op_code'] == OpCode.SUCCEEDED.value


@pytest.mark.integtest
def test_ls372_set_output_mode(wait_for_crossbar, emulator, run_agent, client):
    client.init_lakeshore()
    resp = client.set_output_mode(heater='still', mode='Off')
    assert resp.status == ocs.OK
    assert resp.session['op_code'] == OpCode.SUCCEEDED.value


@pytest.mark.integtest
def test_ls372_set_heater_output(wait_for_crossbar, emulator, run_agent, client):
    client.init_lakeshore()
    resp = client.set_heater_output(heater='still', output=50)
    assert resp.status == ocs.OK
    assert resp.session['op_code'] == OpCode.SUCCEEDED.value


@pytest.mark.integtest
def test_ls372_set_still_output(wait_for_crossbar, emulator, run_agent, client):
    client.init_lakeshore()
    resp = client.set_still_output(output=50)
    assert resp.status == ocs.OK
    assert resp.session['op_code'] == OpCode.SUCCEEDED.value


@pytest.mark.integtest
def test_ls372_get_still_output(wait_for_crossbar, emulator, run_agent, client):
    client.init_lakeshore()
    resp = client.get_still_output()
    assert resp.status == ocs.OK
    assert resp.session['op_code'] == OpCode.SUCCEEDED.value

<<<<<<< HEAD
@pytest.mark.integtest
def test_ls372_disconnect_reconnect(wait_for_crossbar, emulator, run_agent, client):
    client.init_lakeshore()
    resp = client.acq.start(sample_heater=False, run_once=False)
    assert resp.status == ocs.OK
    assert resp.session['op_code'] == OpCode.STARTING.value

    time.sleep(5)
    emulator.disconnect_reconnect(timeout=3, port=7777)
    time.sleep(5)

    client.acq.stop()
    time.sleep(1)
    resp = client.acq.status()
=======

@pytest.mark.integtest
def test_ls372_engage_channel(wait_for_crossbar, emulator, run_agent, client):
    client.init_lakeshore()
    resp = client.engage_channel(channel=2, state='on')
    assert resp.status == ocs.OK
    assert resp.session['op_code'] == OpCode.SUCCEEDED.value


@pytest.mark.integtest
def test_ls372_engage_autorange(wait_for_crossbar, emulator, run_agent, client):
    client.init_lakeshore()
    resp = client.engage_autorange(channel=3, state='on')
    assert resp.status == ocs.OK
    assert resp.session['op_code'] == OpCode.SUCCEEDED.value


@pytest.mark.integtest
def test_ls372_set_calibration_curve(wait_for_crossbar, emulator, run_agent, client):
    client.init_lakeshore()
    resp = client.set_calibration_curve(channel=4, curve_number=28)
    assert resp.status == ocs.OK
    assert resp.session['op_code'] == OpCode.SUCCEEDED.value


@pytest.mark.integtest
def test_ls372_get_input_setup(wait_for_crossbar, emulator, run_agent, client):
    client.init_lakeshore()
    resp = client.get_input_setup(channel=4)
    assert resp.status == ocs.OK
    assert resp.session['op_code'] == OpCode.SUCCEEDED.value


@pytest.mark.integtest
def test_ls372_sample_custom_pid(wait_for_crossbar, emulator, run_agent, client):
    client.init_lakeshore()
    response = {'SCAN?': '02, 0',
                'KRDG? 2': '102E-3',
                'RANGE? 0': '5',
                'SRDG? 2': '15.00E+03',
                'HTRSET? 0': '50,8,+0003.00,1'}
    emulator.define_responses(response)
    resp = client.custom_pid.start(setpoint=0.102, heater='sample', channel=2,
                                   P=2500, I=1 / 20, update_time=0, sample_heater_range=3.16e-3,
                                   test_mode=True)
    print('resp:', resp)
    print('resp.status', resp.status)
    assert resp.status == ocs.OK
    assert resp.session['op_code'] == OpCode.STARTING.value

    client.custom_pid.wait()
    resp = client.custom_pid.status()
    assert resp.status == ocs.OK
    assert resp.session['op_code'] == OpCode.SUCCEEDED.value


@pytest.mark.integtest
def test_ls372_still_custom_pid(wait_for_crossbar, emulator, run_agent, client):
    client.init_lakeshore()
    response = {'SCAN?': '05, 0',
                'KRDG? 5': '95E-3',
                'SRDG? 5': '15.00E+03',
                'RANGE? 2': '1',
                'OUTMODE? 2': '4,5,1,0,0,001',
                'HTRSET? 2': '+1020.000,8,+0000.00,1'}
    emulator.define_responses(response)
    resp = client.custom_pid.start(setpoint=0.95, heater='still', channel=5,
                                   P=0, I=1. / 7, update_time=0, test_mode=True)
    print('resp:', resp)
    print('resp.status', resp.status)
    assert resp.status == ocs.OK
    assert resp.session['op_code'] == OpCode.STARTING.value

    client.custom_pid.wait()
    resp = client.custom_pid.status()
>>>>>>> 33b1e1d8
    assert resp.status == ocs.OK
    assert resp.session['op_code'] == OpCode.SUCCEEDED.value<|MERGE_RESOLUTION|>--- conflicted
+++ resolved
@@ -1,9 +1,5 @@
 import os
-<<<<<<< HEAD
-import pytest
 import time
-=======
->>>>>>> 33b1e1d8
 
 import ocs
 import pytest
@@ -19,11 +15,7 @@
 
 
 run_agent = create_agent_runner_fixture(
-<<<<<<< HEAD
-    '../agents/lakeshore372/LS372_agent.py',
-=======
     '../socs/agents/lakeshore372/agent.py',
->>>>>>> 33b1e1d8
     'ls372',
     args=["--log-dir", "./logs/"])
 client = create_client_fixture('LSASIM')
@@ -233,22 +225,6 @@
     assert resp.status == ocs.OK
     assert resp.session['op_code'] == OpCode.SUCCEEDED.value
 
-<<<<<<< HEAD
-@pytest.mark.integtest
-def test_ls372_disconnect_reconnect(wait_for_crossbar, emulator, run_agent, client):
-    client.init_lakeshore()
-    resp = client.acq.start(sample_heater=False, run_once=False)
-    assert resp.status == ocs.OK
-    assert resp.session['op_code'] == OpCode.STARTING.value
-
-    time.sleep(5)
-    emulator.disconnect_reconnect(timeout=3, port=7777)
-    time.sleep(5)
-
-    client.acq.stop()
-    time.sleep(1)
-    resp = client.acq.status()
-=======
 
 @pytest.mark.integtest
 def test_ls372_engage_channel(wait_for_crossbar, emulator, run_agent, client):
@@ -324,6 +300,23 @@
 
     client.custom_pid.wait()
     resp = client.custom_pid.status()
->>>>>>> 33b1e1d8
+    assert resp.status == ocs.OK
+    assert resp.session['op_code'] == OpCode.SUCCEEDED.value
+
+
+@pytest.mark.integtest
+def test_ls372_disconnect_reconnect(wait_for_crossbar, emulator, run_agent, client):
+    client.init_lakeshore()
+    resp = client.acq.start(sample_heater=False, run_once=False)
+    assert resp.status == ocs.OK
+    assert resp.session['op_code'] == OpCode.STARTING.value
+
+    time.sleep(5)
+    emulator.disconnect_reconnect(timeout=3, port=7777)
+    time.sleep(5)
+
+    client.acq.stop()
+    time.sleep(1)
+    resp = client.acq.status()
     assert resp.status == ocs.OK
     assert resp.session['op_code'] == OpCode.SUCCEEDED.value