--- conflicted
+++ resolved
@@ -1,9 +1,3 @@
-<<<<<<< HEAD
-import time
-=======
-import pytest
->>>>>>> 6d5980d5
-
 import ocs
 import pytest
 from integration.util import create_crossbar_fixture
