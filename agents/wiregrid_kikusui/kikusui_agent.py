--- conflicted
+++ resolved
@@ -611,14 +611,9 @@
 
     agent, runner = ocs_agent.init_site_agent(args)
     kikusui_agent = KikusuiAgent(agent, kikusui_ip=args.kikusui_ip,
-<<<<<<< HEAD
-                                 kikusui_port=args.kikusui_port)
-    agent.register_process('IV_acq', kikusui_agent.IV_acq,
-=======
                                  kikusui_port=args.kikusui_port,
                                  debug=args.debug)
-    agent.register_process('IV_acq', kikusui_agent.start_IV_acq,
->>>>>>> 18b4cd8f
+    agent.register_process('IV_acq', kikusui_agent.IV_acq,
                            kikusui_agent.stop_IV_acq, startup=True)
     agent.register_task('set_on', kikusui_agent.set_on)
     agent.register_task('set_off', kikusui_agent.set_off)
