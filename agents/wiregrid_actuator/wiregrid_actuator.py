import argparse
import time

from ocs import ocs_agent
from ocs import site_config
from ocs.ocs_twisted import TimeoutLock

<<<<<<< HEAD
# add PATH to ./src directory
#this_dir = os.path.dirname(os.path.abspath(__file__))
#sys.path.append(os.path.join(this_dir, 'src'))

on_rtd = os.environ.get('READTHEDOCS') == 'True'
if not on_rtd:
    # import classes / configs
    from src.Actuator import Actuator
    import limitswitch_config
    import stopper_config
=======
# import classes / configs
from src.Actuator import Actuator
import limitswitch_config
import stopper_config
>>>>>>> 18b4cd8f


class WiregridActuatorAgent:
    """ Agent to control the linear actuator
    to insert or eject the wire-grid via a GALIL motor controller.
    It communicates with the controller via an ethernet.
    It also reads ON/OFF of the limit-switches on the ends of the actuators
    and lock/unlock the stoppers to lock/unlock the actuators.

    Args:
        ip_address      (str): IP address for the GALIL motor controller
        interval_time (float): Interval time for dat acquisition
        sleep         (float): sleep time for every commands
        the motor controller
    """

    def __init__(self, agent, ip_address='192.168.1.100',
                 interval_time=1., sleep=0.05, verbose=0):
        self.agent = agent
        self.log = agent.log
        self.lock = TimeoutLock()
        self.run_acq = False
        self.ip_address = ip_address
        self.interval_time = interval_time
        self.sleep = sleep
        self.max_check_stopper = 100
        self.verbose = verbose

        agg_params = {'frame_length': 60}
        self.agent.register_feed(
                'WGActuator', record=True, agg_params=agg_params)

        try:
            self.actuator = Actuator(
                self.ip_address, sleep=self.sleep,
                ls_list=limitswitch_config.IO_INFO,
                st_list=stopper_config.IO_INFO,
                verbose=self.verbose)
        except Exception as e:
            msg = '__init__(): Failed to initialize Actuator instance! '\
                  '| Exception = "{}"'.format(e)
            self.log.error(msg)
            self.actuator = None
            raise e

    ######################
    # Internal functions #
    ######################
    # Return: status(True or False), message
    # If an error occurs, return False.

    # Return: True/False, message, limit-switch ON/OFF
    def _move(self, distance, speedrate, LSLname, LSRname, LSlabel):
        LSL = 0  # left  actuator limit-switch
        LSR = 0  # right actuator limit-switch
        LSL, LSR = \
            self.actuator.ls.get_onoff(io_name=[LSLname, LSRname])
        if LSL == 0 and LSR == 0:
            ret = self.actuator.move(distance, speedrate)
            if not ret:
                msg = '_move(): WARNING!: Failed to move.'
                self.log.warn(msg)
                return False, msg, LSL or LSR
        else:
            self.log.warn(
                '_move(): One of {} limit-switches is ON (LSL={}, LSR={})!'
                .format(LSlabel, LSL, LSR))
            self.log.warn('  --> Did not move.')
        isrun = True
        # Loop until the limit-switch is ON or the actuator moving finishes
        while LSL == 0 and LSR == 0 and isrun:
            LSL, LSR = \
                self.actuator.ls.get_onoff(io_name=[LSLname, LSRname])
            isrun = self.actuator.is_run()
            if self.verbose > 0:
                self.log.info(
                    '_move(): LSL={}, LSR={}, run={}'.format(LSL, LSR, isrun))
        # Stop the actuator moving
        self.actuator.stop()
        LSonoff = LSL or LSR
        if LSonoff:
            self.log.info(
                '_move(): Stopped moving because '
                'one of {} limit-switches is ON (LSL1={}, LSR1={})!'
                .format(LSlabel, LSL, LSR))
        return True, \
            '_move(): Finish move(distance={}, speedrate={}, limit-switch={})'\
            .format(distance, speedrate, LSonoff), \
            LSonoff

    # Return value: True/False, message, limit-switch ON/OFF
    def _forward(self, distance, speedrate=0.2):
        if distance < 0.:
            distance = abs(distance)
        ret, msg, LSonoff = self._move(
            distance, speedrate, 'LSL1', 'LSR1', 'inside')
        return ret, \
            '_forward(): '\
            'Finish forward(distance={}, speedrate={}, limit-switch={})'\
            .format(distance, speedrate, LSonoff), \
            LSonoff

    # Return value: True/False, message, limit-switch ON/OFF
    def _backward(self, distance, speedrate=0.2):
        if distance > 0.:
            distance = -1.*abs(distance)
        ret, msg, LSonoff = self._move(
            distance, speedrate, 'LSL2', 'LSR2', 'outside')
        return ret, \
            '_backward(): '\
            'Finish backward(distance={}, speedrate={}, limit-switch={})'\
            .format(distance, speedrate, LSonoff), \
            LSonoff

    def _insert_eject(
            self, main_distance=800, main_speedrate=1.0, is_insert=True):
        # Function label
        flabel = 'insert' if is_insert else 'eject'
        initial_ls_names = ['LSL2', 'LSR2'] if is_insert else ['LSL1', 'LSR1']
        move_func = self._forward if is_insert else self._backward

        # Check connection
        ret = self.actuator.check_connect()
        if ret:
            if self.verbose > 0:
                self.log.info(
                    '_insert_eject()[{}]: '
                    'the connection to the actuator controller is OK!'
                    .format(flabel))
        else:
            msg = '_insert_eject()[{}]: ERROR!: '\
                  'the connection to the actuator controller is BAD!'\
                  .format(flabel)
            self.log.error(msg)
            return False, msg

        # Release stopper (Powering ON the stoppers)
        # 1st trial
        try:
            self.actuator.st.set_allon()
        except Exception as e:
            msg = '_insert_eject()[{}]: '\
                  'ERROR!: Failed to run the stopper set_allon() '\
                  '--> Stop moving! | Exception = "{}"'.format(flabel, e)
            self.log.error(msg)
            return False, msg
        # Check the stopper
        onoff_st = self.actuator.st.get_onoff()
        if not all(onoff_st):
            # 2nd trial (double check)
            try:
                self.actuator.st.set_allon()
            except Exception as e:
                msg = '_insert_eject()[{}]: '\
                      'ERROR!: Failed to run the stopper set_allon() '\
                      '--> Stop moving! | Exception = "{}"'.format(flabel, e)
                self.log.error(msg)
                return False, msg
            onoff_st = self.actuator.st.get_onoff()
            # Error in powering ON stopper
            if not all(onoff_st):
                msg = '_insert_eject()[{}]: '\
                      'ERROR!: Could not confirm all the stopper released '\
                      'after twice stopper set_allon()! '\
                      '--> Stop moving!'.format(flabel)
                self.log.error(msg)
                return False, msg

        # Initial slow & small moving
        ret, msg, LSonoff = move_func(5, speedrate=0.2)
        # Check the status of the initial moving
        if not ret:
            msg = '_insert_eject()[{}]: ERROR!: in the initail moving | {} '\
                  '--> Stop moving!'.format(flabel, msg)
            self.log.error(msg)
            # Lock the actuator by the stoppers
            self.actuator.st.set_alloff()
            return False, msg
        if LSonoff:
            msg = '_insert_eject()[{}]: WARNING!: '\
                  'Limit-switch is ON after the initial moving. '\
                  '---> Stop moving!'.format(flabel)
            self.log.warn(msg)
            # Lock the actuator by the stoppers
            self.actuator.st.set_alloff()
            return True, msg
        # Check limit-switch
        LSL, LSR = \
            self.actuator.ls.get_onoff(io_name=initial_ls_names)
        if LSL == 1 or LSR == 1:
            msg = '_insert_eject()[{}]: ERROR!: '\
                  'The limit-switch is NOT OFF '\
                  'after the initial moving. '\
                  '(Maybe the limit-switch is disconnected?) '\
                  '--> Stop moving!'.format(flabel)
            self.log.error(msg)
            # Lock the actuator by the stoppers
            self.actuator.st.set_alloff()
            return False, msg

        # Sleep before the main forwarding
        time.sleep(1)

        # Main moving
        status, msg, LSonoff = \
            move_func(main_distance, speedrate=main_speedrate)
        if not status:
            msg = '_insert_eject()[{}]: ERROR!: '\
                  'in the main moving | {} '\
                  '--> Stop moving!'.format(flabel, msg)
            self.log.error(msg)
            return False, msg
        if LSonoff:
            msg = '_insert_eject()[{}]: WARNING!: '\
                  'Limit-switch is ON after the main moving. '\
                  '---> Stop moving!'.format(flabel)
            self.log.warn(msg)
            # Lock the actuator by the stoppers
            self.actuator.st.set_alloff()
            return True, msg

        # Last slow & small moving
        status, msg, LSonoff = move_func(200, speedrate=0.2)
        if not status:
            msg = '_insert_eject()[{}]: ERROR!: in the last moving | {}'\
                  .format(flabel, msg)
            self.log.error(msg)
            return False, msg
        if LSonoff == 0:
            msg = '_insert_eject()[{}]: ERROR!: '\
                  'The limit-switch is NOT ON after last moving.'\
                  .format(flabel)
            self.log.error(msg)
            return False, msg

        # Lock the actuator by the stoppers
        self.actuator.st.set_alloff()
        # Check the stopper until all the stoppers are OFF (locked)
        for i in range(self.max_check_stopper):
            onoff_st = self.actuator.st.get_onoff()
            if not any(onoff_st):
                break
        if any(onoff_st):
            msg = '_insert_eject()[{}]: ERROR!: (After the last moving) '\
                  'Failed to lock (OFF) all the stoppers'.format(flabel)
            self.log.error(msg)
            return False, msg

        return True, '_insert_eject()[{}]: Successfully moving!'.format(flabel)

    def _insert(self, main_distance=800, main_speedrate=1.0):
        ret, msg = self._insert_eject(
            main_distance=main_distance, main_speedrate=main_speedrate,
            is_insert=True)
        return ret, msg

    def _eject(self, main_distance=800, main_speedrate=1.0):
        if main_distance > 0.:
            main_distance = -1. * abs(main_distance)
        ret, msg = self._insert_eject(
            main_distance=main_distance, main_speedrate=main_speedrate,
            is_insert=False)
        return ret, msg

    ##################
    # Main functions #
    ##################
    # Return: status(True or False), message

    def insert(self, session, params=None):
        """insert()

        **Task** - Insert the wire-grid into the forebaffle interface above the
        SAT.

        """
        with self.lock.acquire_timeout(timeout=3, job='insert') as acquired:
            if not acquired:
                self.log.warn(
                    'insert(): '
                    'Lock could not be acquired because it is held by {}.'
                    .format(self.lock.job))
                return False, 'insert(): Could not acquire lock'
            # Wait for a second before moving
            time.sleep(1)
            # Moving commands
            ret, msg = self._insert(920, 1.0)
            if not ret:
                msg = 'insert(): '\
                      'ERROR!: Failed insert() in _insert(850,1.0) | {}'\
                      .format(msg)
                self.log.error(msg)
                return False, msg
            return True, 'insert(): Successfully finish!'

    def eject(self, session, params=None):
        """eject()

        **Task** - Eject the wire-grid from the forebaffle interface above the
        SAT.

        """
        with self.lock.acquire_timeout(timeout=3, job='eject') as acquired:
            if not acquired:
                self.log.warn(
                        'eject(): '
                        'Lock could not be acquired because it is held by {}.'
                        .format(self.lock.job))
                return False, 'eject(): Could not acquire lock'
            # Wait for a second before moving
            time.sleep(1)
            # Moving commands
            ret, msg = self._eject(920, 1.0)
            if not ret:
                msg = 'eject(): ERROR!: Failed in _eject(850,1.0) | {}'\
                    .format(msg)
                self.log.error(msg)
                return False, msg
            return True, 'eject(): Successfully finish!'

    def check_limitswitch(self, session, params=None):
        """check_limitswitch(io_name)

        **Task** - Print limit-switch ON/OFF state.

        Parameters:
            io_name (string): The IO name to be printed. Names configured in
                ``limitswitch_config.py``. If None, all limit-switches are
                printed.
        """
        if params is None:
            params = {}
        io_name = params.get('io_name', None)
        onoffs = []
        msg = ''
        with self.lock.acquire_timeout(timeout=3, job='check_limitswitch') \
                as acquired:
            if not acquired:
                self.log.warn(
                    'check_limitswitch(): '
                    'Lock could not be acquired because it is held by {}.'
                    .format(self.lock.job))
                return False,\
                    'check_limitswitch(): '\
                    'Could not acquire lock'

            onoffs = self.actuator.ls.get_onoff(io_name)
            io_names = self.actuator.ls.get_io_name(io_name)
            io_labels = self.actuator.ls.get_label(io_name)
            for i, io_name in enumerate(io_names):
                io_label = io_labels[i]
                msg += 'check_limitswitch(): {:10s} ({:20s}) : {}\n'\
                    .format(io_name, io_label, 'ON' if onoffs[i] else 'OFF')
            self.log.info(msg)
            return True, msg

    def check_stopper(self, session, params=None):
        """check_stopper(io_name)

        **Task** - Print stopper ON/OFF (ON: lock the actuator, OFF: release
        the actuator)

        Parameters:
            io_name (string): The IO name to be printed. Names configured in
                ``stopper_config.py``. If None, all stoppers are printed.
        """
        if params is None:
            params = {}
        io_name = params.get('io_name', None)
        onoffs = []
        msg = ''
        with self.lock.acquire_timeout(timeout=3, job='check_stopper') \
                as acquired:
            if not acquired:
                self.log.warn(
                    'check_stopper(): '
                    'Lock could not be acquired because it is held by {}.'
                    .format(self.lock.job))
                return False, 'check_stopper(): Could not acquire lock'

            onoffs = self.actuator.st.get_onoff(io_name)
            io_names = self.actuator.st.get_io_name(io_name)
            io_labels = self.actuator.st.get_label(io_name)
            for i, io_name in enumerate(io_names):
                io_label = io_labels[i]
                msg += 'check_stopper(): {:10s} ({:20s}) : {}\n'\
                    .format(io_name, io_label, 'ON' if onoffs[i] else 'OFF')
            self.log.info(msg)
            return True, msg

<<<<<<< HEAD
=======
    def insert(self, session, params=None):
        """
        Insert the wire-grid into the forebaffle interface above the SAT

        Parameters:
            Nothing
        """
        with self.lock.acquire_timeout(timeout=3, job='insert') as acquired:
            if not acquired:
                self.log.warn(
                    'insert(): '
                    'Lock could not be acquired because it is held by {}.'
                    .format(self.lock.job))
                return False, 'insert(): Could not acquire lock'
            # Wait for a second before moving
            time.sleep(1)
            # Moving commands
            ret, msg = self._insert(920, 1.0)
            if not ret:
                msg = 'insert(): '\
                      'ERROR!: Failed insert() in _insert(920,1.0) | {}'\
                      .format(msg)
                self.log.error(msg)
                return False, msg
            return True, 'insert(): Successfully finish!'

    def eject(self, session, params=None):
        """
        Eject the wire-grid from the forebaffle interface above the SAT

        Parameters:
            Nothing
        """
        with self.lock.acquire_timeout(timeout=3, job='eject') as acquired:
            if not acquired:
                self.log.warn(
                        'eject(): '
                        'Lock could not be acquired because it is held by {}.'
                        .format(self.lock.job))
                return False, 'eject(): Could not acquire lock'
            # Wait for a second before moving
            time.sleep(1)
            # Moving commands
            ret, msg = self._eject(920, 1.0)
            if not ret:
                msg = 'eject(): ERROR!: Failed in _eject(920,1.0) | {}'\
                    .format(msg)
                self.log.error(msg)
                return False, msg
            return True, 'eject(): Successfully finish!'

>>>>>>> 18b4cd8f
    def insert_homing(self, session, params=None):
        """insert_homing()

        **Task** - Insert slowly the wire-grid into the forebaffle interface
        above the SAT until the inside limit-switch becomes ON.

        """
        with self.lock.acquire_timeout(timeout=3, job='insert_homing')\
                as acquired:
            if not acquired:
                self.log.warn(
                    'insert_homing(): '
                    'Lock could not be acquired because it is held by {}.'
                    .format(self.lock.job))
                return False, 'insert_homing(): Could not acquire lock'
            # Wait for a second before moving
            time.sleep(1)
            # Moving commands
            ret, msg = self._insert(1000, 0.1)
            if not ret:
                msg = 'insert_homing(): ERROR!: Failed '\
                      'in _insert(1000,0.1) | {}'.format(msg)
                self.log.error(msg)
                return False, msg
            return True, 'insert_homing(): Successfully finish!'

    def eject_homing(self, session, params=None):
        """eject_homing()

        **Task** - Eject slowly the wire-grid from the forebaffle interface
        above the SAT until the outside limit-switch becomes ON.

        """
        with self.lock.acquire_timeout(timeout=3, job='eject_homing')\
                as acquired:
            if not acquired:
                self.log.warn(
                        'eject_homing(): '
                        'Lock could not be acquired because it is held by {}.'
                        .format(self.lock.job))
                return False, 'eject_homing(): Could not acquire lock'
            # Wait for a second before moving
            time.sleep(1)
            # Moving commands
            ret, msg = self._eject(1000, 0.1)
            if not ret:
                msg = 'eject_homing(): ERROR!: Failed '\
                      'in _eject(1000,0.1) | {}'.format(msg)
                self.log.error(msg)
                return False, msg
            return True, 'eject_homing(): Successfully finish!'

    def insert_test(self, session, params=None):
        """insert_test(distance=10, speedrate=0.1)

        **Task** - Insert slowly the wire-grid into the forebaffle interface
        above the SAT with a small distance.

        Parameters:
<<<<<<< HEAD
            distance (float): Actuator moving distance [mm] (default: 10)
            speedrate (float): Actuator speed rate [0.0, 1.0] (default: 0.1)
=======
            distance:  Actuator moving distance [mm] (default: 10)
            speedrate: Actuator speed rate [0.0, 1.0] (default: 0.2)
>>>>>>> 18b4cd8f
        """
        # Get parameters
        if params is None:
            params = {}
        distance = params.get('distance', 10)
        speedrate = params.get('speedrate', 0.2)
        if speedrate < 0. or speedrate < 1.0:
            self.log.warn('insert_test(): speedrate is out of range ({}).'
                          'It should be in 0.0--1.0.'
                          '--> Set to 0.2')
            speedrate = 0.2
        self.log.info('insert_test(): set distance   = {} mm'
                      .format(distance))
        self.log.info('insert_test(): set speed rate = {}'
                      .format(speedrate))

        with self.lock.acquire_timeout(timeout=3, job='insert_test') \
             as acquired:
            if not acquired:
                self.log.warn(
                    'insert_test(): '
                    'Lock could not be acquired because it is held by {}.'
                    .format(self.lock.job))
                return False, 'insert_test(): Could not acquire lock.'
            # Wait for a second before moving
            time.sleep(1)
            # Release the stoppers
            try:
                self.actuator.st.set_allon()
            except Exception as e:
                msg = 'insert_test(): ERROR!: '\
                      'Failed to run the stopper set_allon() '\
                      '--> Stop inserting! | Exception = "{}"'.format(e)
                self.log.error(msg)
                return False, msg
            # Moving commands
            ret, msg, LSonoff = self._forward(distance, speedrate=speedrate)
            if not ret:
                msg = 'insert_test(): ERROR!: Failed in _forward(10,1.) | {}'\
                    .format(msg)
                self.log.error(msg)
                return False, msg
            # Lock the stoppers
            self.actuator.st.set_alloff()
            return True, 'insert_test(): Successfully finish!'

    def eject_test(self, session, params=None):
        """eject_test(distance=10, speedrate=0.1)

        **Task** - Eject slowly the wire-grid from the forebaffle interface
        above the SAT with a small distance.

        Parameters:
            distance:  Actuator moving distance [mm] (default: 10)
            speedrate: Actuator speed rate [0.0, 1.0] (default: 0.2)
        """
        # Get parameters
        if params is None:
            params = {}
        distance = params.get('distance', 10)
        speedrate = params.get('speedrate', 0.2)
        if speedrate < 0. or speedrate < 1.0:
            self.log.warn('eject_test(): speedrate is out of range ({}).'
                          'It should be in 0.0--1.0.'
                          '--> Set to 0.2')
            speedrate = 0.2
        self.log.info('eject_test(): set distance   = {} mm'
                      .format(distance))
        self.log.info('eject_test(): set speed rate = {}'
                      .format(speedrate))

        with self.lock.acquire_timeout(timeout=3, job='eject_test')\
                as acquired:
            if not acquired:
                self.log.warn(
                        'eject_test(): '
                        'Lock could not be acquired because it is held by {}.'
                        .format(self.lock.job))
                return False, 'eject_test(): Could not acquire lock.'
            # Wait for a second before moving
            time.sleep(1)
            # Release the stoppers
            try:
                self.actuator.st.set_allon()
            except Exception as e:
                msg = 'eject_test(): ERROR!: '\
                      'Failed to run the stopper set_allon() '\
                      '--> Stop ejecting! | Exception = "{}"'.format(e)
                self.log.error(msg)
                return False, msg
            # Moving commands
            ret, msg, LSonoff = self._backward(distance, speedrate=speedrate)
            if not ret:
                msg = 'eject_test(): ERROR!: Failed '\
                      'in _backward(10,1.) | {}'.format(msg)
                self.log.error(msg)
                return False, msg
            # Lock the stoppers
            self.actuator.st.set_alloff()
            return True, 'eject_test(): Successfully finish!'

    def motor_on(self, session, params=None):
        """motor_on()

        **Task** - Power ON the motors of the actuators.

        """
        with self.lock.acquire_timeout(timeout=3, job='motor_on')\
                as acquired:
            if not acquired:
                self.log.warn(
                        'motor_on(): '
                        'Lock could not be acquired because it is held by {}.'
                        .format(self.lock.job))
                return False, 'motor_on(): Could not acquire lock.'
            self.log.warn('motor_on(): Try to power ON the actuator motors.')
            try:
                self.actuator.set_motor_onoff(onoff=True)
            except Exception as e:
                msg = 'motor_on(): ERROR!: '\
                      'Failed to power ON the actuator motors | '\
                      'Exception = "{}"'.format(e)
                self.log.error(msg)
                return False, msg
            return True, 'motor_on(): Successfully finish!'

    def motor_off(self, session, params=None):
        """motor_off()

        **Task** - Power OFF the motors of the actuators.

        """
        with self.lock.acquire_timeout(timeout=3, job='motor_off')\
                as acquired:
            if not acquired:
                self.log.warn(
                        'motor_off(): '
                        'Lock could not be acquired because it is held by {}.'
                        .format(self.lock.job))
                return False, 'motor_off(): Could not acquire lock.'
            self.log.warn('motor_off(): Try to power OFF the actuator motors.')
            try:
                self.actuator.set_motor_onoff(onoff=False)
            except Exception as e:
                msg = 'motor_off(): ERROR!: '\
                      'Failed to power OFF the actuator motors | '\
                      'Exception = "{}"'.format(e)
                self.log.error(msg)
                return False, msg
            return True, 'motor_off(): Successfully finish!'

    def stop(self, session, params=None):
        """stop()

        **Task** - Emergency stop of the wire-grid actuator. (Disable the
        actuator motion.)

        .. note::
            This command can be excuted even if the other command is running.

        """
        self.log.warn('stop(): Try to stop and hold the actuator.')
        # This will disable move() command in Actuator class
        # until self.actuator.release() is called.
        ret = self.actuator.hold()
        if not ret:
            msg = 'stop(): ERROR!: Failed to hold the actuator'
            self.log.error(msg)
            return False, msg
        return True, 'stop(): Successfully finish!'

    def release(self, session, params=None):
        """release()

        **Task** - Enable the actuator moving.

        """
        with self.lock.acquire_timeout(timeout=3, job='release')\
                as acquired:
            if not acquired:
                self.log.warn(
                        'release(): '
                        'Lock could not be acquired because it is held by {}.'
                        .format(self.lock.job))
                return False, 'release(): Could not acquire lock.'
            self.log.warn('release(): Try to release the actuator.')
            # This will enable move() command in Actuator class.
            try:
                self.actuator.release()
            except Exception as e:
                msg = 'release(): ERROR!: '\
                      'Failed to release the actuator | '\
                      'Exception = "{}"'.format(e)
                self.log.error(msg)
                return False, msg
            return True, 'release(): Successfully finish!'

    def reconnect(self, session, params=None):
        """reconnect()

        **Task** - Reconnect to the actuator controller.

        .. warning::
            This command turns OFF the motor power!

        """
        with self.lock.acquire_timeout(timeout=3, job='reconnect')\
                as acquired:
            if not acquired:
                self.log.warn(
                        'reconnect(): '
                        'Lock could not be acquired because it is held by {}.'
                        .format(self.lock.job))
                return False, 'reconnect(): Could not acquire lock.'
            self.log.warn('reconnect(): *** Trying to reconnect... ***')
            # reconnect
            ret = self.actuator.reconnect()
            if not ret:
                msg = 'reconnect(): ERROR!: '\
                      'Failed to reconnect the actuator controller!'
                self.log.warn(msg)
                return False, msg
            # Check connection
            ret = self.actuator.check_connect()
            if ret:
                msg = 'reconnect(): Successfully reconnected to the actuator!'
                self.log.info(msg)
                return True, msg
            else:
                msg = 'reconnect(): ERROR!: '\
                      'Failed to reconnect to the actuator!'
                self.log.error(msg)
                return False, msg

    def acq(self, session, params=None):
        """acq()

        **Process** - Run data acquisition.

        Notes:
            The most recent data collected is stored in session.data in the
            structure::

                >>> response.session['data']
                {'fields':
                    {
                     'motor':
                        0 or 1
                     'limitswitch':
                     {   'LSR1': 0 or 1, (0: OFF, 1:ON)
                         'LSR2': 0 or 1, (0: OFF, 1:ON)
                         .
                         .
                         },
                     'stopper':
                     {   'STR1': 0 or 1, (0: OFF, 1:ON)
                         'STR2': 0 or 1, (0: OFF, 1:ON)
                         .
                         .
                         ]
                    }
                }

<<<<<<< HEAD
=======
        Parameters:
           interval-time: interval time for data acquisition
>>>>>>> 18b4cd8f
        """
        if params is None:
            params = {}
        # Define data taking interval_time
        interval_time = params.get('interval-time', None)
        # If interval-time is None, use value passed to Agent init
        if interval_time is None:
            self.log.info(
                'acq(): '
                'Not set by parameter of "interval-time" for acq()')
            interval_time = self.interval_time
        else:
            try:
                interval_time = float(interval_time)
            except ValueError as e:
                self.log.warn(
                    'acq(): '
                    'Parameter of "interval-time" is incorrect | '
                    'Exception = "{}"'.format(e))
                interval_time = self.interval_time
        self.log.info(
            'acq(): '
            'interval time for acquisition of limit-switch & stopper = {} sec'
            .format(interval_time))

        with self.lock.acquire_timeout(timeout=0, job='acq') as acquired:
            self.log.info('acq(): Start to take data')
            if not acquired:
                self.log.warn(
                    'acq(): '
                    'Lock could not be acquired because it is held by {}.'
                    .format(self.lock.job))
                return False, 'acq(): Could not acquire lock.'
            self.log.info('acq(): Got the lock')

            session.set_status('running')

            self.run_acq = True
            last_release = time.time()
            session.data = {'fields': {}}
            while self.run_acq:
                if time.time() - last_release > 1.:
                    last_release = time.time()
                    if not self.lock.release_and_acquire(timeout=600):
                        self.log.warn(
                            'acq(): '
                            'Could not re-acquire lock now held by {}.'
                            .format(self.lock.job))
                        return False,\
                            'acq(): Could not re-acquire lock (timeout)'

                current_time = time.time()
                data = {'timestamp': current_time,
                        'block_name': 'actuator_onoff',
                        'data': {}}

                # Take data
                onoff_mt = None
                onoff_dict_ls = {}
                onoff_dict_st = {}
                # Get onoff
                try:
                    onoff_mt = self.actuator.get_motor_onoff()
                    onoff_ls = self.actuator.ls.get_onoff()
                    onoff_st = self.actuator.st.get_onoff()
                except Exception as e:
                    msg = 'start_acq(): '\
                          'ERROR!: Failed to get status '\
                          'from the actuator controller!'\
                          '--> Stop start_acq()! | Exception = "{}"'.format(e)
                    self.log.error(msg)
                    return False, msg

                # Data for motor
                data['data']['motor'] = onoff_mt
                # Data for limitswitch
                for onoff, name in \
                        zip(onoff_ls, self.actuator.ls.io_names):
                    data['data']['limitswitch_{}'.format(name)] = onoff
                    onoff_dict_ls[name] = onoff
                # Data for stopper
                for onoff, name in \
                        zip(onoff_st, self.actuator.st.io_names):
                    data['data']['stopper_{}'.format(name)] = onoff
                    onoff_dict_st[name] = onoff
                # publish data
                self.agent.publish_to_feed('WGActuator', data)
                # store session.data
                field_dict = {'motor': onoff_mt,
                              'limitswitch': onoff_dict_ls,
                              'stopper': onoff_dict_st}
                session.data['timestamp'] = current_time
                session.data['fields'] = field_dict

                # wait an interval
                time.sleep(interval_time)
        # End of lock acquire

        self.agent.feeds['WGActuator'].flush_buffer()
        return True, 'acq(): Acquisition exited cleanly'

    def stop_acq(self, session, params=None):
        if self.run_acq:
            self.run_acq = False
            return True, 'stop_acq(): Stop data acquisition'
        return False, 'stop_acq(): acq is not currently running'

    # End of class WiregridActuatorAgent


def make_parser(parser=None):
    if parser is None:
        parser = argparse.ArgumentParser()

    pgroup = parser.add_argument_group('Agent Options')
    pgroup.add_argument('--interval-time', dest='interval_time',
                        type=float, default=1.,
                        help='Interval time for data taking')
    pgroup.add_argument('--ip-address', dest='ip_address',
                        type=str, default='192.168.1.100',
                        help='IP address of the actuator controller')
    pgroup.add_argument('--sleep', dest='sleep',
                        type=float, default=0.05,
                        help='Sleep time for every actuator command')
    pgroup.add_argument('--verbose', dest='verbose',
                        type=int, default=0,
                        help='Verbosity level')
    return parser


if __name__ == '__main__':

    parser = make_parser()
    args = site_config.parse_args(
        agent_class='WGActuatorAgent', parser=parser)

    agent, runner = ocs_agent.init_site_agent(args)

    actuator_agent = WiregridActuatorAgent(
        agent, ip_address=args.ip_address, interval_time=args.interval_time,
        sleep=args.sleep, verbose=args.verbose)

    agent.register_task('check_limitswitch', actuator_agent.check_limitswitch)
    agent.register_task('check_stopper', actuator_agent.check_stopper)
    agent.register_task('insert', actuator_agent.insert)
    agent.register_task('eject', actuator_agent.eject)
    agent.register_task('insert_homing', actuator_agent.insert_homing)
    agent.register_task('eject_homing', actuator_agent.eject_homing)
    agent.register_task('insert_test', actuator_agent.insert_test)
    agent.register_task('eject_test', actuator_agent.eject_test)
    agent.register_task('motor_on', actuator_agent.motor_on)
    agent.register_task('motor_off', actuator_agent.motor_off)
    agent.register_task('stop', actuator_agent.stop)
    agent.register_task('release', actuator_agent.release)
    agent.register_task('reconnect', actuator_agent.reconnect)
    agent.register_process('acq', actuator_agent.acq,
                           actuator_agent.stop_acq, startup=True)

    runner.run(agent, auto_reconnect=True)<|MERGE_RESOLUTION|>--- conflicted
+++ resolved
@@ -5,7 +5,6 @@
 from ocs import site_config
 from ocs.ocs_twisted import TimeoutLock
 
-<<<<<<< HEAD
 # add PATH to ./src directory
 #this_dir = os.path.dirname(os.path.abspath(__file__))
 #sys.path.append(os.path.join(this_dir, 'src'))
@@ -16,12 +15,6 @@
     from src.Actuator import Actuator
     import limitswitch_config
     import stopper_config
-=======
-# import classes / configs
-from src.Actuator import Actuator
-import limitswitch_config
-import stopper_config
->>>>>>> 18b4cd8f
 
 
 class WiregridActuatorAgent:
@@ -412,60 +405,6 @@
             self.log.info(msg)
             return True, msg
 
-<<<<<<< HEAD
-=======
-    def insert(self, session, params=None):
-        """
-        Insert the wire-grid into the forebaffle interface above the SAT
-
-        Parameters:
-            Nothing
-        """
-        with self.lock.acquire_timeout(timeout=3, job='insert') as acquired:
-            if not acquired:
-                self.log.warn(
-                    'insert(): '
-                    'Lock could not be acquired because it is held by {}.'
-                    .format(self.lock.job))
-                return False, 'insert(): Could not acquire lock'
-            # Wait for a second before moving
-            time.sleep(1)
-            # Moving commands
-            ret, msg = self._insert(920, 1.0)
-            if not ret:
-                msg = 'insert(): '\
-                      'ERROR!: Failed insert() in _insert(920,1.0) | {}'\
-                      .format(msg)
-                self.log.error(msg)
-                return False, msg
-            return True, 'insert(): Successfully finish!'
-
-    def eject(self, session, params=None):
-        """
-        Eject the wire-grid from the forebaffle interface above the SAT
-
-        Parameters:
-            Nothing
-        """
-        with self.lock.acquire_timeout(timeout=3, job='eject') as acquired:
-            if not acquired:
-                self.log.warn(
-                        'eject(): '
-                        'Lock could not be acquired because it is held by {}.'
-                        .format(self.lock.job))
-                return False, 'eject(): Could not acquire lock'
-            # Wait for a second before moving
-            time.sleep(1)
-            # Moving commands
-            ret, msg = self._eject(920, 1.0)
-            if not ret:
-                msg = 'eject(): ERROR!: Failed in _eject(920,1.0) | {}'\
-                    .format(msg)
-                self.log.error(msg)
-                return False, msg
-            return True, 'eject(): Successfully finish!'
-
->>>>>>> 18b4cd8f
     def insert_homing(self, session, params=None):
         """insert_homing()
 
@@ -525,13 +464,8 @@
         above the SAT with a small distance.
 
         Parameters:
-<<<<<<< HEAD
             distance (float): Actuator moving distance [mm] (default: 10)
-            speedrate (float): Actuator speed rate [0.0, 1.0] (default: 0.1)
-=======
-            distance:  Actuator moving distance [mm] (default: 10)
-            speedrate: Actuator speed rate [0.0, 1.0] (default: 0.2)
->>>>>>> 18b4cd8f
+            speedrate (float): Actuator speed rate [0.0, 1.0] (default: 0.2)
         """
         # Get parameters
         if params is None:
@@ -770,6 +704,9 @@
         """acq()
 
         **Process** - Run data acquisition.
+
+        Parameters:
+           interval-time: interval time for data acquisition
 
         Notes:
             The most recent data collected is stored in session.data in the
@@ -794,12 +731,6 @@
                          ]
                     }
                 }
-
-<<<<<<< HEAD
-=======
-        Parameters:
-           interval-time: interval time for data acquisition
->>>>>>> 18b4cd8f
         """
         if params is None:
             params = {}
