

class DigitalIO:
    """
    The digital IO class to read & control the digital IOs
    via the Galil actuator controller.

    Args:
        name(string)            : Name of this instance
        io_list(list)           : IO configurations
        g(gclib.py())           : Actuator controller library
        get_onoff_reverse(bool) : Return 1/0 in _get_onoff()
                                  if IO input is 0/1
        set_onoff_reverse(bool) : Send SB(1)/CB(0) to the controller
                                  in _set_onoff()
                                  if "onoff" argument is False/True
        verbose(int)    : Verbosity level
    """

    def __init__(self, name, io_list, g,
                 get_onoff_reverse=False, set_onoff_reverse=False, verbose=0):
        self.name = name
        self.g = g
        self.get_reverse = get_onoff_reverse
        self.set_reverse = set_onoff_reverse
        self.verbose = verbose

        self.io_list = io_list
        self.io_names = [io['name'] for io in io_list]
        self.io_labels = [io['label'] for io in io_list]
        self.io_indices = {io['name']: index
                           for index, io in enumerate(io_list)}
        self.io_dict = {io['name']: io['io'] for io in io_list}
        # Retrieve IO number: io OUT[3] --> 3
        self.io_numdict = \
            {name: (int)(io.split('[')[1].split(']')[0])
                for name, io in self.io_dict.items()}

    def _get_onoff(self, io_name):
        onoff = self.g.GCommand('MG @{}'.format(self.io_dict[io_name]))
        try:
            onoff = bool(float(onoff.strip()))
        except ValueError as e:
            msg = \
                'DigitalIO[{}]:_get_onoff(): ERROR!: '\
                'Failed to get correct on/off message '\
                'from the controller.\n'.format(self.name)\
                + 'DigitalIO[{}]:_get_onoff(): '\
                  ' message = "{}" | Exception = "{}"'\
                  .format(self.name, onoff, e)
            raise ValueError(e)
        if self.get_reverse:
            onoff = not onoff
        # print('DigitalIO[{}]:_get_onoff(): onoff for {}: {}'
        #      .format(self.name, io_name, onoff))
        return int(onoff)

    def get_onoff(self, io_name=None):
        """Get True/False (ON/OFF) for the digital IOs.

        Args:
<<<<<<< HEAD
            io_name (str or list): A string of a IO name or list of IO names.

        Returns:
            list or str: A list of True/Falses or a single True/False depending
            on the value of `io_name`. If `io_name` is None, return a list of
            the ON/OFFs for all the IOs. If `io_name` is a list, return a list
            of the ON/OFFs for asked IOs.  If `io_name` is a string (one IO),
            return one ON/OFF. Here True means ON and False means OFF.
=======
            io_name is a string of a IO name or list of IO names
        Return value:
            list of True/False or one True/False
                True  : ON
                False : OFF
>>>>>>> 18b4cd8f
        """
        if io_name is None:
            onoff = [self._get_onoff(name) for name in self.io_names]
        elif isinstance(io_name, list):
            if not all([(name in self.io_names) for name in io_name]):
                msg = \
                    'DigitalIO[{}]:get_onoff(): ERROR!: '\
                    .format(self.name) \
                    + 'There is no matched IO name.\n'\
                      'DigitalIO[{}]:get_onoff():       '\
                      .format(self.name)\
                    + 'Assigned IO names = {}\n'\
                      .format(self.io_names)\
                    + 'DigitalIO[{}]:get_onoff():       '\
                      'Asked IO names = {}'.format(self.name, io_name)
                raise ValueError(msg)
            onoff = [self._get_onoff(name) for name in io_name]
        else:
            if not (io_name in self.io_names):
                msg = \
                    'DigitalIO[{}]:get_onoff(): ERROR!: '\
                a   'There is no IO name of {}.\n'\
                    .format(self.name, io_name) \
                    + 'DigitalIO[{}]:get_onoff():         '\
                      'Assigned IO names = {}'.format(self.name, self.io_names)
                raise ValueError(msg)
            onoff = self._get_onoff(io_name)
        return onoff

    def get_label(self, io_name):
        if io_name is None:
            label = self.io_labels
        elif isinstance(io_name, list):
            if not all([(name in self.io_names) for name in io_name]):
                msg = \
                    'DigitalIO[{}]:get_label(): ERROR!: '\
                    'There is no matched IO name.\n'\
                    .format(self.name)\
                    + 'DigitalIO[{}]:get_label():     '\
                      'Assigned IO names = {}\n'\
                      .format(self.name, self.io_names)\
                    + 'DigitalIO[{}]:get_label():     '\
                      'Asked IO names    = {}'.format(self.name, io_name)
                raise ValueError(msg)
            label = [self.io_indices[name] for name in io_name]
        else:
            if not (io_name in self.io_names):
                msg = \
                    'DigitalIO[{}]:get_label(): ERROR!: '\
                    'There is no IO name of {}.\n'\
                    .format(self.name, io_name) \
                    + 'DigitalIO[{}]:get_label():     '\
                      'Assigned IO names = {}'.format(self.name, self.io_names)
                raise ValueError(msg)
            label = self.io_label(io_name)
        return label

    def _set_onoff(self, onoff, io_name):
        io_num = self.io_numdict[io_name]
        onoff = bool(int(onoff))
        if self.set_reverse:
            onoff = not onoff
        if onoff:
            cmd = 'SB {}'.format(io_num)
        else:
            cmd = 'CB {}'.format(io_num)
        self.g.GCommand(cmd)

    def set_onoff(self, onoff=0, io_name=None):
        """Set True/False (ON/OFF) for the digital IOs.

        Args:
<<<<<<< HEAD
            onoff (int): 0 (OFF) or 1 (ON)
            io_name (str or list): a string of a IO name or list of IO names.
                If None, set all possible IOs ON/OFF. If a list, set all
                specified IOs ON/OFF. If a string (one IO), set the given IO
                ON/OFF.

        Returns:
            bool: Always True.
=======
            onoff: 0 (OFF) or 1 (ON)
            io_name: a string of a IO name or list of IO names
        Return value:
            Nothing
>>>>>>> 18b4cd8f
        """
        set_io_names = []
        if io_name is None:
            set_io_names = self.io_names
        elif isinstance(io_name, list):
            if not all([(name in self.io_names) for name in io_name]):
                msg = \
                    'DigitalIO[{}]:set_onoff(): ERROR!: '\
                    'There is no matched IO name.\n'\
                    .format(self.name)\
                    + 'DigitalIO[{}]:set_onoff():    '\
                      'Assigned IO names = {}\n'\
                      .format(self.name, self.io_names)\
                    + 'DigitalIO[{}]:set_onoff():     '\
                      'Asked IO names    = {}'\
                      .format(self.name, io_name)
                raise ValueError(msg)
            set_io_names = io_name
        else:
            if not (io_name in self.io_names):
                msg = \
                    'DigitalIO[{}]:set_onoff(): ERROR!: '\
                    'There is no IO name of {}.\n'\
                    .format(self.name, io_name)\
                    + 'DigitalIO[{}]:set_onoff():     '\
                      'Assigned IO names = {}'.format(self.name, self.io_names)
                raise ValueError(msg)
            set_io_names = [io_name]
        print('DigitalIO[{}]:set_onoff(): Set {} for the IOs: '
              '{}'.format(self.name, 'ON' if onoff else 'OFF', set_io_names))
        for name in set_io_names:
            self._set_onoff(onoff, name)

    def set_allon(self):
        print('DigitalIO[{}]:set_allon(): '
              'Set ON for all of the digital IOs'.format(self.name))
        self.set_onoff(1, None)

    def set_alloff(self):
        print('DigitalIO[{}]:set_allon(): '
              'Set OFF for all of the digital IOs'.format(self.name))
        self.set_onoff(0, None)<|MERGE_RESOLUTION|>--- conflicted
+++ resolved
@@ -59,7 +59,6 @@
         """Get True/False (ON/OFF) for the digital IOs.
 
         Args:
-<<<<<<< HEAD
             io_name (str or list): A string of a IO name or list of IO names.
 
         Returns:
@@ -68,13 +67,6 @@
             the ON/OFFs for all the IOs. If `io_name` is a list, return a list
             of the ON/OFFs for asked IOs.  If `io_name` is a string (one IO),
             return one ON/OFF. Here True means ON and False means OFF.
-=======
-            io_name is a string of a IO name or list of IO names
-        Return value:
-            list of True/False or one True/False
-                True  : ON
-                False : OFF
->>>>>>> 18b4cd8f
         """
         if io_name is None:
             onoff = [self._get_onoff(name) for name in self.io_names]
@@ -147,21 +139,11 @@
         """Set True/False (ON/OFF) for the digital IOs.
 
         Args:
-<<<<<<< HEAD
             onoff (int): 0 (OFF) or 1 (ON)
             io_name (str or list): a string of a IO name or list of IO names.
                 If None, set all possible IOs ON/OFF. If a list, set all
                 specified IOs ON/OFF. If a string (one IO), set the given IO
                 ON/OFF.
-
-        Returns:
-            bool: Always True.
-=======
-            onoff: 0 (OFF) or 1 (ON)
-            io_name: a string of a IO name or list of IO names
-        Return value:
-            Nothing
->>>>>>> 18b4cd8f
         """
         set_io_names = []
         if io_name is None:
