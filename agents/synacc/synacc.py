--- conflicted
+++ resolved
@@ -32,7 +32,7 @@
 
     def __get_status(self):
         req = "http://" + self.user + ":" + self.passw + "@" +\
-            self.ip_address+"/cmd.cgi?$A5"
+            self.ip_address + "/cmd.cgi?$A5"
         r = requests.get(req)
         resp = str(r.content)[6:11][::-1]
         return resp
@@ -40,14 +40,7 @@
     def get_status(self, session, params=None):
         with self.lock.acquire_timeout(3, job='get_status') as acquired:
             if acquired:
-<<<<<<< HEAD
                 resp = self.__get_status()
-=======
-                req = "http://" + self.user + ":" + self.passw + "@" +\
-                    self.ip_address + "/cmd.cgi?$A5"
-                r = requests.get(req)
-                resp = str(r.content)[6:11][::-1]
->>>>>>> 4ce174e0
                 ret_str = []
                 for x in resp:
                     if x == '1':
