--- conflicted
+++ resolved
@@ -20,11 +20,8 @@
         ('ACUAgent', 'acu/acu_agent.py'),
         ('FTSAerotechAgent', 'fts_aerotech_stage/fts_aerotech_agent.py'),
         ('VantagePro2Agent', 'vantagePro2_agent/vantage_pro2_agent.py'),
-<<<<<<< HEAD
         ('HWPPicoscopeAgent', 'hwp_picoscope/pico_agent.py'),
-=======
         ('FPGAAgent', 'holo_fpga/roach_agent.py'),
         ('SynthAgent', 'holo_synth/synth_agent.py')
->>>>>>> d3857867
 ]:
     ocs.site_config.register_agent_class(n, os.path.join(root, f))